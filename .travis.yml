# This is a common .travis.yml for generating library release zip files for
# CircuitPython library releases using circuitpython-build-tools.
# See https://github.com/adafruit/circuitpython-build-tools for detailed setup
# instructions.

dist: trusty
sudo: false
language: python
python:
    - "3.6"

cache:
    pip: true

deploy:
  provider: releases
  api_key: $GITHUB_TOKEN
  file_glob: true
  file: bundles/*
  skip_cleanup: true
  on:
    tags: true

install:
<<<<<<< HEAD
  - pip install pylint circuitpython-travis-build-tools
=======
  - pip install pylint circuitpython-build-tools
>>>>>>> 4061b4dc

script:
  - pylint adafruit_bme680.py
  - ([[ ! -d "examples" ]] || pylint --disable=missing-docstring,invalid-name examples/*.py)
  - circuitpython-build-bundles --filename_prefix adafruit-circuitpython-bme680 --library_location .<|MERGE_RESOLUTION|>--- conflicted
+++ resolved
@@ -22,11 +22,7 @@
     tags: true
 
 install:
-<<<<<<< HEAD
-  - pip install pylint circuitpython-travis-build-tools
-=======
   - pip install pylint circuitpython-build-tools
->>>>>>> 4061b4dc
 
 script:
   - pylint adafruit_bme680.py
