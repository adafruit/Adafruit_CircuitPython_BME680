# SPDX-FileCopyrightText: 2017 Scott Shawcroft, written for Adafruit Industries
#
# SPDX-License-Identifier: MIT

name: Build CI

on: [pull_request, push]

jobs:
  test:
    runs-on: ubuntu-latest
    steps:
    - name: Dump GitHub context
      env:
        GITHUB_CONTEXT: ${{ toJson(github) }}
      run: echo "$GITHUB_CONTEXT"
    - name: Translate Repo Name For Build Tools filename_prefix
      id: repo-name
      run: |
        echo ::set-output name=repo-name::$(
        echo ${{ github.repository }} |
        awk -F '\/' '{ print tolower($2) }' |
        tr '_' '-'
        )
    - name: Set up Python 3.x
      uses: actions/setup-python@v2
      with:
        python-version: "3.x"
    - name: Versions
      run: |
        python3 --version
    - name: Checkout Current Repo
      uses: actions/checkout@v1
      with:
        submodules: true
    - name: Checkout tools repo
      uses: actions/checkout@v2
      with:
        repository: adafruit/actions-ci-circuitpython-libs
        path: actions-ci
    - name: Install dependencies
      # (e.g. - apt-get: gettext, etc; pip: circuitpython-build-tools, requirements.txt; etc.)
      run: |
        source actions-ci/install.sh
    - name: Pip install Sphinx, pre-commit
      run: |
        pip install --force-reinstall Sphinx sphinx-rtd-theme pre-commit
    - name: Library version
      run: git describe --dirty --always --tags
    - name: Setup problem matchers  # This should go before pre-commit step
      uses: adafruit/circuitpython-action-library-ci-problem-matchers@v1
    - name: Pre-commit hooks
      run: |
        pre-commit run --all-files
    - name: Build assets
      run: circuitpython-build-bundles --filename_prefix ${{ steps.repo-name.outputs.repo-name }} --library_location .
    # This next step is missing from a small set of libraries
    # It looks like it was specifically removed
    - name: Archive bundles
      uses: actions/upload-artifact@v2
      with:
        name: bundles
        path: ${{ github.workspace }}/bundles/
    - name: Check for docs folder
      id: need-docs
      run: |
        echo ::set-output name=docs::$( find . -wholename './docs' )
    - name: Build docs
      working-directory: docs
      run: sphinx-build -E -W -b html . _build/html
    - name: Check For pyproject.toml
      id: need-pypi
      run: |
        echo ::set-output name=pyproject-toml::$( find . -wholename './pyproject.toml' )
    - name: Build Python package
      if: contains(steps.need-pypi.outputs.pyproject-toml, 'pyproject.toml')
      run: |
<<<<<<< HEAD
        pip install --upgrade setuptools wheel twine readme_renderer testresources
        python setup.py sdist
        python setup.py bdist_wheel --universal
        twine check dist/*
=======
        pip install --upgrade build twine
        python -m build
        twine check dist/*
    - name: Setup problem matchers
      uses: adafruit/circuitpython-action-library-ci-problem-matchers@v1
>>>>>>> 0dd848b8
<|MERGE_RESOLUTION|>--- conflicted
+++ resolved
@@ -75,15 +75,6 @@
     - name: Build Python package
       if: contains(steps.need-pypi.outputs.pyproject-toml, 'pyproject.toml')
       run: |
-<<<<<<< HEAD
-        pip install --upgrade setuptools wheel twine readme_renderer testresources
-        python setup.py sdist
-        python setup.py bdist_wheel --universal
-        twine check dist/*
-=======
         pip install --upgrade build twine
         python -m build
-        twine check dist/*
-    - name: Setup problem matchers
-      uses: adafruit/circuitpython-action-library-ci-problem-matchers@v1
->>>>>>> 0dd848b8
+        twine check dist/*