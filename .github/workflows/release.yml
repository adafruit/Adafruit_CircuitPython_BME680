# SPDX-FileCopyrightText: 2017 Scott Shawcroft, written for Adafruit Industries
#
# SPDX-License-Identifier: MIT

name: Release Actions

on:
  release:
    types: [published]

jobs:
  upload-release-assets:
    runs-on: ubuntu-latest
    steps:
    - name: Dump GitHub context
      env:
        GITHUB_CONTEXT: ${{ toJson(github) }}
      run: echo "$GITHUB_CONTEXT"
    - name: Translate Repo Name For Build Tools filename_prefix
      id: repo-name
      run: |
        echo ::set-output name=repo-name::$(
        echo ${{ github.repository }} |
        awk -F '\/' '{ print tolower($2) }' |
        tr '_' '-'
        )
    - name: Set up Python 3.x
      uses: actions/setup-python@v2
      with:
        python-version: "3.x"
    - name: Versions
      run: |
        python3 --version
    - name: Checkout Current Repo
      uses: actions/checkout@v1
      with:
        submodules: true
    - name: Checkout tools repo
      uses: actions/checkout@v2
      with:
        repository: adafruit/actions-ci-circuitpython-libs
        path: actions-ci
    - name: Install deps
      run: |
        source actions-ci/install.sh
    - name: Build assets
      run: circuitpython-build-bundles --filename_prefix ${{ steps.repo-name.outputs.repo-name }} --library_location .
    - name: Upload Release Assets
      # the 'official' actions version does not yet support dynamically
      # supplying asset names to upload. @csexton's version chosen based on
      # discussion in the issue below, as its the simplest to implement and
      # allows for selecting files with a pattern.
      # https://github.com/actions/upload-release-asset/issues/4
      #uses: actions/upload-release-asset@v1.0.1
      uses: csexton/release-asset-action@master
      with:
        pattern: "bundles/*"
        github-token: ${{ secrets.GITHUB_TOKEN }}

  upload-pypi:
    runs-on: ubuntu-latest
    steps:
    - uses: actions/checkout@v1
    - name: Check For pyproject.toml
      id: need-pypi
      run: |
        echo ::set-output name=pyproject-toml::$( find . -wholename './pyproject.toml' )
    - name: Set up Python
      if: contains(steps.need-pypi.outputs.pyproject-toml, 'pyproject.toml')
      uses: actions/setup-python@v2
      with:
        python-version: '3.x'
    - name: Install dependencies
      if: contains(steps.need-pypi.outputs.pyproject-toml, 'pyproject.toml')
      run: |
        python -m pip install --upgrade pip
        pip install --upgrade build twine
    - name: Build and publish
      if: contains(steps.need-pypi.outputs.pyproject-toml, 'pyproject.toml')
      env:
        TWINE_USERNAME: ${{ secrets.pypi_username }}
        TWINE_PASSWORD: ${{ secrets.pypi_password }}
      run: |
<<<<<<< HEAD
        for file in $(find -not -path "./.*" -not -path "./docs*" -name "*.py"); do
            sed -i -e "s/0.0.0-auto.0/${{github.event.release.tag_name}}/" $file;
        done;
        python setup.py sdist
=======
        python -m build
>>>>>>> 0dd848b8
        twine upload dist/*<|MERGE_RESOLUTION|>--- conflicted
+++ resolved
@@ -81,12 +81,8 @@
         TWINE_USERNAME: ${{ secrets.pypi_username }}
         TWINE_PASSWORD: ${{ secrets.pypi_password }}
       run: |
-<<<<<<< HEAD
         for file in $(find -not -path "./.*" -not -path "./docs*" -name "*.py"); do
             sed -i -e "s/0.0.0-auto.0/${{github.event.release.tag_name}}/" $file;
         done;
         python setup.py sdist
-=======
-        python -m build
->>>>>>> 0dd848b8
         twine upload dist/*